0.5.22
------

Added extended indexes to expressions "foo".0 means the same as "foo"[0]
<<<<<<< HEAD
Made test server multi-threaded
=======
Added theme system in .theme
Fixed generator exceptions ignored warnings
Set a default internal theme
>>>>>>> 7ef51085

0.5.21
------

Updated fs dependency

0.5.20
------

An encoding fix for Py3

0.5.19
------

Required version 1.3 of babel, because 2.0 breaks on Windows

0.5.18
------

Allows backref collect to be used in 'src' attribute of <query>
Better markup related errors
Added <get-markup-type> and  <get-markup-choices>
Added type='file' to commands, so that commands may read files outside of a FS
Added sort and reverse to templates forloop
Added a blog-link tag to widgets
Added {db}get-defaults to get mapping of defaults for a model
Implemented strict checks, enabled with [project]/strict setting or runserver --strict
Added <do> tag
Enabled use of 'wsgi.file_wrapper' for optimized static file transfers
Added a __main__.py so "python -m moya" works
Added {% data-attrib %} template node
Used watchdog module for autoreload (to support Mac)
Implemented notification on Mac
Added {% spaceless %} template tag

0.5.17
------

Added moya diagnostics library to email errors to admin
Added diagnostics to project template, set page app url priority to -10 so pages are looked up last
Added 'final' attribute to content

0.5.16
------

Used pure python notify2 instead of py-notify (C extension) for debug notifications
Packaging update

0.5.15
------

Added head_as_get option to site (enabled by default) that treats HEAD requests as GET requests
Change to make Moya return a 'method not allowed' response for non GET/POST/HEAD requests with no handler

0.5.14
------

Added simple wiki to example projects
Improved formatting of moya fs --ls

0.5.13
------

Added CSRF protection to forms
Added moya-srv restart subcommand
Added <thread> tag
Added {% lorem %} template tag
Added --handler switch to 'moya urls' command
Added <system-call> tag
Added <get-syspath> tag
Fixed form encoding bug
Added 'root' url to moya.static
Fixed moya-srv restart not loading master settings
Added <db:property> tag and attributes .display_name and .full_name to auth model
Added <db:decimal> db field
Added <get-parent-element> tag
Added <resolve-template> tag
Added <unpack> tag
Added token modifier
Added <group> tag
Updated bootstrap to v3.3.4
Added method parameter to <forms:form> and <forms:get> tag
Added 'hide' parameter to table <header> tag to dynamically hide columns
Added 'fail' attribute to forms
Added 'align' parameter to tables
Added 'hidelabel' parameter to form fields
Added 'visual' parameter to submit-button and button-link
Added 'hide' parameter to table cells
Change <attribute> tag to be type 'expression' by default
Added 'forupdate' attribute to db:get/query
Fixed ~= db expression operator
Added option to re-send email verification email
Added linkify option to text markup

0.5.12
------

Added <feed> and <add-feed-item> tags, and RSS feed url to moya.blog

0.5.11
------

Added MOYA_PROJECT environment variable to override default project location
Added moya-srv command

0.5.10
------

Fixed issue with overriding elements.


0.5.9
-----

 * Fixed get-permissions bug

0.5.8
-----

 * Added ability to read images from files
 * Fixes for moya-pm
 * Added <process-markup> tag

0.5.7
-----

 * Added a <time-span> tag
 * Added a --slow flag to runserver command, to simulate a slow network
 * Added 'priority' to <mount> and 'urlpriority' attribute to <install>
 * Added 'logger' attribute to <log> and related tags

0.5.6
-----

 * Added --no-reload switch to runserver command
 * More Windows fixes. Windows support is quite robust now.

0.5.5
-----

* Fixes

0.5.4
-----

* Python 3 fixes

0.5.3
-----

* Fixes for Windows

0.5.2
-----

 * Added the ability to specify a list of media URLs. The {% media %} template tag will alternate through them when rendering templates. This allows you to distribute media across media servers, and permit more simultaneous connects than the browser would allow for a single server.
 * Added <generic-key> to database tags.
 * Added <forms:bind> tag
 * added urlquote and urlunquote modifiers
 * added <rpc:signature tag>

0.5.1
-----

Mostly bugfixes

0.5.0
-----

First public release. Too many changes to list.<|MERGE_RESOLUTION|>--- conflicted
+++ resolved
@@ -2,13 +2,10 @@
 ------
 
 Added extended indexes to expressions "foo".0 means the same as "foo"[0]
-<<<<<<< HEAD
 Made test server multi-threaded
-=======
 Added theme system in .theme
 Fixed generator exceptions ignored warnings
 Set a default internal theme
->>>>>>> 7ef51085
 
 0.5.21
 ------
