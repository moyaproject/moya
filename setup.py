--- conflicted
+++ resolved
@@ -2,11 +2,8 @@
 
 from setuptools import setup, find_packages
 
-<<<<<<< HEAD
-VERSION = "0.6.4a"
-=======
-VERSION = "0.6.3"
->>>>>>> 4b6b55df
+VERSION = "0.6.4"
+
 # Don't forget to update version in moya/__init__.py
 
 classifiers = [
