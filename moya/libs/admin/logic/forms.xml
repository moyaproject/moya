--- conflicted
+++ resolved
@@ -159,10 +159,6 @@
                 -->
 
                 <forms:apply-field field="${column.name}" let:getpath="column.getpath" let:column="column">
-<<<<<<< HEAD
-
-=======
->>>>>>> 88a514b4
                     <call macro="${column.getpath}" dst="path"
                         from="${model.app.name}"
                         let:object="object"
