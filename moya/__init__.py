from __future__ import unicode_literals

__author__ = "Will McGugan <admin@moyaproject.com>"
<<<<<<< HEAD
__version__ = "0.6.4a"
=======
__version__ = "0.6.3"
>>>>>>> 4b6b55df
# *** Don't forget to update version in setup.py ***

__all__ = ['pilot', 'expose']


from . import expose
from .moyapilot import Pilot
from .compat import text_type, PY2


pilot = Pilot()

import decimal

if PY2:

    decimal.Decimal.__moyarepr__ = lambda self, context: "d:'{}'".format(text_type(self))
    _decimal_str = decimal.Decimal.__str__
    decimal.Decimal.__str__ = lambda self: "{:f}".format(self.normalize())
    decimal.Decimal.__unicode__ = decimal.Decimal.__str__


else:
    _decimal_normalize = decimal.Decimal.normalize

    class MoyaDecimal(decimal.Decimal):

        def __moyarepr__(self, context):
            return "d:'{}'".format(_decimal_normalize(self))

        def __str__(self):
            return "{:f}".format(_decimal_normalize(self))

        def __unicode__(self):
            return "{:f}".format(_decimal_normalize(self))

    decimal.Decimal = MoyaDecimal<|MERGE_RESOLUTION|>--- conflicted
+++ resolved
@@ -1,11 +1,9 @@
 from __future__ import unicode_literals
 
 __author__ = "Will McGugan <admin@moyaproject.com>"
-<<<<<<< HEAD
-__version__ = "0.6.4a"
-=======
-__version__ = "0.6.3"
->>>>>>> 4b6b55df
+
+__version__ = "0.6.4"
+
 # *** Don't forget to update version in setup.py ***
 
 __all__ = ['pilot', 'expose']
